import sys


CRITICAL = 50
ERROR = 40
WARNING = 30
INFO = 20
DEBUG = 10
NOTSET = 0

_level_dict = {
    CRITICAL: "CRIT",
    ERROR: "ERROR",
    WARNING: "WARN",
    INFO: "INFO",
    DEBUG: "DEBUG",
}

_stream = sys.stderr


class Logger:

    level = NOTSET

    def __init__(self, name):
        self.name = name

    def _level_str(self, level):
        l = _level_dict.get(level)
        if l is not None:
            return l
        return "LVL%s" % level

    def setLevel(self, level):
        self.level = level

    def isEnabledFor(self, level):
        return level >= (self.level or _level)

    def log(self, level, msg, *args):
        if level >= (self.level or _level):
<<<<<<< HEAD
            print(("%s:%s:" + msg) %
                  ((self._level_str(level), self.name) + args), file=_stream)
=======
            _stream.write("%s:%s:" % (self._level_str(level), self.name))
            if not args:
                print(msg, file=_stream)
            else:
                print(msg % args, file=_stream)
>>>>>>> f20d89c6

    def debug(self, msg, *args):
        self.log(DEBUG, msg, *args)

    def info(self, msg, *args):
        self.log(INFO, msg, *args)

    def warning(self, msg, *args):
        self.log(WARNING, msg, *args)

    def error(self, msg, *args):
        self.log(ERROR, msg, *args)

    def critical(self, msg, *args):
        self.log(CRITICAL, msg, *args)

    def exc(self, e, msg, *args):
        self.log(ERROR, msg, *args)
        sys.print_exception(e, _stream)

    def exception(self, msg, *args):
        self.exc(sys.exc_info()[1], msg, *args)


_level = INFO
_loggers = {}


def getLogger(name):
    if name in _loggers:
        return _loggers[name]
    l = Logger(name)  # noqa: E741
    _loggers[name] = l
    return l


def info(msg, *args):
    getLogger(None).info(msg, *args)


def debug(msg, *args):
    getLogger(None).debug(msg, *args)


def basicConfig(level=INFO, filename=None, stream=None, format=None):
    global _level, _stream
    _level = level
    if stream:
        _stream = stream
    if filename is not None:
        print("logging.basicConfig: filename arg is not supported")
    if format is not None:
        print("logging.basicConfig: format arg is not supported")<|MERGE_RESOLUTION|>--- conflicted
+++ resolved
@@ -1,12 +1,11 @@
 import sys
 
-
 CRITICAL = 50
-ERROR = 40
-WARNING = 30
-INFO = 20
-DEBUG = 10
-NOTSET = 0
+ERROR    = 40
+WARNING  = 30
+INFO     = 20
+DEBUG    = 10
+NOTSET   = 0
 
 _level_dict = {
     CRITICAL: "CRIT",
@@ -17,7 +16,6 @@
 }
 
 _stream = sys.stderr
-
 
 class Logger:
 
@@ -40,16 +38,11 @@
 
     def log(self, level, msg, *args):
         if level >= (self.level or _level):
-<<<<<<< HEAD
-            print(("%s:%s:" + msg) %
-                  ((self._level_str(level), self.name) + args), file=_stream)
-=======
             _stream.write("%s:%s:" % (self._level_str(level), self.name))
             if not args:
                 print(msg, file=_stream)
             else:
                 print(msg % args, file=_stream)
->>>>>>> f20d89c6
 
     def debug(self, msg, *args):
         self.log(DEBUG, msg, *args)
@@ -77,22 +70,18 @@
 _level = INFO
 _loggers = {}
 
-
 def getLogger(name):
     if name in _loggers:
         return _loggers[name]
-    l = Logger(name)  # noqa: E741
+    l = Logger(name)
     _loggers[name] = l
     return l
-
 
 def info(msg, *args):
     getLogger(None).info(msg, *args)
 
-
 def debug(msg, *args):
     getLogger(None).debug(msg, *args)
-
 
 def basicConfig(level=INFO, filename=None, stream=None, format=None):
     global _level, _stream
