import sys

CRITICAL = 50
ERROR    = 40
WARNING  = 30
INFO     = 20
DEBUG    = 10
NOTSET   = 0

_level_dict = {
    CRITICAL: "CRIT",
    ERROR: "ERROR",
    WARNING: "WARN",
    INFO: "INFO",
    DEBUG: "DEBUG",
}

_stream = sys.stderr

class Logger:

    level = NOTSET

    def __init__(self, name):
        self.name = name

    def _level_str(self, level):
        l = _level_dict.get(level)
        if l is not None:
            return l
        return "LVL%s" % level

    def setLevel(self, level):
        self.level = level

    def isEnabledFor(self, level):
        return level >= (self.level or _level)

    def log(self, level, msg, *args):
        if level >= (self.level or _level):
<<<<<<< HEAD
            if _log_file:
                _log_file.write(("%s:%s:" + msg + "\n") % ((self._level_str(level), self.name) + args))
                _log_file.flush()
            else:
                print(("%s:%s:" + msg) % ((self._level_str(level), self.name) + args), file=_stream)
=======
            _stream.write("%s:%s:" % (self._level_str(level), self.name))
            if not args:
                print(msg, file=_stream)
            else:
                print(msg % args, file=_stream)
>>>>>>> f20d89c6

    def debug(self, msg, *args):
        self.log(DEBUG, msg, *args)

    def info(self, msg, *args):
        self.log(INFO, msg, *args)

    def warning(self, msg, *args):
        self.log(WARNING, msg, *args)

    def error(self, msg, *args):
        self.log(ERROR, msg, *args)

    def critical(self, msg, *args):
        self.log(CRITICAL, msg, *args)

    def exc(self, e, msg, *args):
        self.log(ERROR, msg, *args)
        sys.print_exception(e, _stream)

    def exception(self, msg, *args):
        self.exc(sys.exc_info()[1], msg, *args)


_level = INFO
_loggers = {}
_log_file = None

def getLogger(name):
    if name in _loggers:
        return _loggers[name]
    l = Logger(name)
    _loggers[name] = l
    return l

def info(msg, *args):
    getLogger(None).info(msg, *args)

def debug(msg, *args):
    getLogger(None).debug(msg, *args)

def basicConfig(level=INFO, filename=None, stream=None, format=None):
    global _level, _stream, _log_file
    _level = level
    if filename:
        _log_file = open(filename, 'a')
    else:
        if stream:
            _stream = stream
    if format is not None:
        print("logging.basicConfig: format arg is not supported")<|MERGE_RESOLUTION|>--- conflicted
+++ resolved
@@ -38,19 +38,16 @@
 
     def log(self, level, msg, *args):
         if level >= (self.level or _level):
-<<<<<<< HEAD
             if _log_file:
                 _log_file.write(("%s:%s:" + msg + "\n") % ((self._level_str(level), self.name) + args))
                 _log_file.flush()
             else:
-                print(("%s:%s:" + msg) % ((self._level_str(level), self.name) + args), file=_stream)
-=======
-            _stream.write("%s:%s:" % (self._level_str(level), self.name))
-            if not args:
-                print(msg, file=_stream)
-            else:
-                print(msg % args, file=_stream)
->>>>>>> f20d89c6
+                _stream.write("%s:%s:" % (self._level_str(level), self.name))
+                if not args:
+                    print(msg, file=_stream)
+                else:
+                    print(msg % args, file=_stream)
+
 
     def debug(self, msg, *args):
         self.log(DEBUG, msg, *args)
