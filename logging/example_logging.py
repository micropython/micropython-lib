import os
import time
import logging


def reset_log(log_file):
    try:
        os.remove(log_file)
    except OSError:
        pass


def stress_test(iterations):
    sample = "All work and no play, makes Jack a dull boy!"
    log_file = 'file.log'
    reset_log(log_file)
    logging.basicConfig(filename=log_file)
    start_time = time.time()
    for i in range(iterations):
        logging.info("%d %s" % (i, sample))
    file_delta = time.time() - start_time
    reset_log(log_file)

    logging.basicConfig(filename=None)
    start_time = time.time()
    for i in range(iterations):
        logging.info("%d %s" % (i, sample))
    stdout_delta = time.time() - start_time
    print("File logging time %f for %i iterations" % (file_delta, iterations))
    print("Stdout logging time %f for %i iterations" % (stdout_delta, iterations))


logging.basicConfig(level=logging.INFO)
log = logging.getLogger("test")
log.debug("Test message: %d(%s)", 100, "foobar")
log.info("Test message2: %d(%s)", 100, "foobar")
<<<<<<< HEAD

#stress_test(100)
=======
log.warning("Test message3: %d(%s)")
log.error("Test message4")
log.critical("Test message5")
logging.info("Test message6")

try:
    1/0
except:
    log.exception("Some trouble (%s)", "expected")
>>>>>>> f20d89c6
<|MERGE_RESOLUTION|>--- conflicted
+++ resolved
@@ -34,10 +34,7 @@
 log = logging.getLogger("test")
 log.debug("Test message: %d(%s)", 100, "foobar")
 log.info("Test message2: %d(%s)", 100, "foobar")
-<<<<<<< HEAD
 
-#stress_test(100)
-=======
 log.warning("Test message3: %d(%s)")
 log.error("Test message4")
 log.critical("Test message5")
@@ -46,5 +43,4 @@
 try:
     1/0
 except:
-    log.exception("Some trouble (%s)", "expected")
->>>>>>> f20d89c6
+    log.exception("Some trouble (%s)", "expected")