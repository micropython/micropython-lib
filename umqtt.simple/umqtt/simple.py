import usocket as socket
import ustruct as struct
from ubinascii import hexlify

class MQTTException(Exception):
    pass

class MQTTClient:

    def __init__(self, client_id, server, port=0, user=None, password=None, keepalive=0,
                 ssl=False, ssl_params={}):
        if port == 0:
            port = 8883 if ssl else 1883
        self.client_id = client_id
        self.sock = None
        self.server = server
        self.port = port
        self.ssl = ssl
        self.ssl_params = ssl_params
        self.pid = 0
        self.cb = None
        self.user = user
        self.pswd = password
        self.keepalive = keepalive
        self.lw_topic = None
        self.lw_msg = None
        self.lw_qos = 0
        self.lw_retain = False

    def _send_str(self, s):
        self.sock.write(struct.pack("!H", len(s)))
        self.sock.write(s)

    def _recv_len(self):
        n = 0
        sh = 0
        while 1:
            b = self.sock.read(1)[0]
            n |= (b & 0x7f) << sh
            if not b & 0x80:
                return n
            sh += 7

    def set_callback(self, f):
        self.cb = f

    def set_last_will(self, topic, msg, retain=False, qos=0):
        assert 0 <= qos <= 2
        assert topic
        self.lw_topic = topic
        self.lw_msg = msg
        self.lw_qos = qos
        self.lw_retain = retain

    def connect(self, clean_session=True):
        self.sock = socket.socket()
        addr = socket.getaddrinfo(self.server, self.port)[0][-1]
        self.sock.connect(addr)
        if self.ssl:
            import ussl
            self.sock = ussl.wrap_socket(self.sock, **self.ssl_params)
        premsg = bytearray(b"\x10\0\0\0\0\0")
        msg = bytearray(b"\x04MQTT\x04\x02\0\0")

        sz = 10 + 2 + len(self.client_id)
        msg[6] = clean_session << 1
        if self.user is not None:
            sz += 2 + len(self.user) + 2 + len(self.pswd)
            msg[6] |= 0xC0
        if self.keepalive:
            assert self.keepalive < 65536
            msg[7] |= self.keepalive >> 8
            msg[8] |= self.keepalive & 0x00FF
        if self.lw_topic:
            sz += 2 + len(self.lw_topic) + 2 + len(self.lw_msg)
            msg[6] |= 0x4 | (self.lw_qos & 0x1) << 3 | (self.lw_qos & 0x2) << 3
            msg[6] |= self.lw_retain << 5

        i = 1
        while sz > 0x7f:
            premsg[i] = (sz & 0x7f) | 0x80
            sz >>= 7
            i += 1
        premsg[i] = sz

        self.sock.write(premsg, i + 2)
        self.sock.write(msg)
        #print(hex(len(msg)), hexlify(msg, ":"))
        self._send_str(self.client_id)
        if self.lw_topic:
            self._send_str(self.lw_topic)
            self._send_str(self.lw_msg)
        if self.user is not None:
            self._send_str(self.user)
            self._send_str(self.pswd)
        resp = self.sock.read(4)
        assert resp[0] == 0x20 and resp[1] == 0x02
        if resp[3] != 0:
            raise MQTTException(resp[3])
        return resp[2] & 1

    def disconnect(self):
        self.sock.write(b"\xe0\0")
        self.sock.close()

    def ping(self):
        self.sock.write(b"\xc0\0")

    def publish(self, topic, msg, retain=False, qos=0):
        pkt = bytearray(b"\x30\0\0\0")
        pkt[0] |= qos << 1 | retain
        sz = 2 + len(topic) + len(msg)
        if qos > 0:
            sz += 2
        assert sz < 2097152
        i = 1
        while sz > 0x7f:
            pkt[i] = (sz & 0x7f) | 0x80
            sz >>= 7
            i += 1
        pkt[i] = sz
        #print(hex(len(pkt)), hexlify(pkt, ":"))
        self.sock.write(pkt, i + 1)
        self._send_str(topic)
        if qos > 0:
            self.pid += 1
            pid = self.pid
            struct.pack_into("!H", pkt, 0, pid)
            self.sock.write(pkt, 2)
        self.sock.write(msg)
        if qos == 1:
            while 1:
                op = self.wait_msg()
                if op == 0x40:
                    sz = self.sock.read(1)
                    assert sz == b"\x02"
                    rcv_pid = self.sock.read(2)
                    rcv_pid = rcv_pid[0] << 8 | rcv_pid[1]
                    if pid == rcv_pid:
                        return
        elif qos == 2:
            assert 0

    def subscribe(self, topic, qos=0):
        assert self.cb is not None, "Subscribe callback is not set"
        pkt = bytearray(b"\x82\0\0\0")
        self.pid += 1
        struct.pack_into("!BH", pkt, 1, 2 + 2 + len(topic) + 1, self.pid)
        #print(hex(len(pkt)), hexlify(pkt, ":"))
        self.sock.write(pkt)
        self._send_str(topic)
<<<<<<< HEAD
        self.sock.write(b'\x00' if not qos else b'\x01')
=======
        self.sock.write(qos.to_bytes(1, "little"))
>>>>>>> 6f9131e5
        while 1:
            op = self.wait_msg()
            if op == 0x90:
                resp = self.sock.read(4)
                #print(resp)
                assert resp[1] == pkt[2] and resp[2] == pkt[3]
                if resp[3] == 0x80:
                    raise MQTTException(resp[3])
                return

    # Wait for a single incoming MQTT message and process it.
    # Subscribed messages are delivered to a callback previously
    # set by .set_callback() method. Other (internal) MQTT
    # messages processed internally.
    def wait_msg(self):
        res = self.sock.read(1)
        self.sock.setblocking(True)
        if res is None:
            return None
        if res == b"":
            raise OSError(-1)
        if res == b"\xd0":  # PINGRESP
            sz = self.sock.read(1)[0]
            assert sz == 0
            return None
        op = res[0]
        if op & 0xf0 != 0x30:
            return op
        sz = self._recv_len()
        topic_len = self.sock.read(2)
        topic_len = (topic_len[0] << 8) | topic_len[1]
        topic = self.sock.read(topic_len)
        sz -= topic_len + 2
        if op & 6:
            pid = self.sock.read(2)
            pid = pid[0] << 8 | pid[1]
            sz -= 2
        msg = self.sock.read(sz)
        self.cb(topic, msg)
        if op & 6 == 2:
            pkt = bytearray(b"\x40\x02\0\0")
            struct.pack_into("!H", pkt, 2, pid)
            self.sock.write(pkt)
        elif op & 6 == 4:
            assert 0

    # Checks whether a pending message from server is available.
    # If not, returns immediately with None. Otherwise, does
    # the same processing as wait_msg.
    def check_msg(self):
        self.sock.setblocking(False)
        return self.wait_msg()<|MERGE_RESOLUTION|>--- conflicted
+++ resolved
@@ -149,11 +149,7 @@
         #print(hex(len(pkt)), hexlify(pkt, ":"))
         self.sock.write(pkt)
         self._send_str(topic)
-<<<<<<< HEAD
-        self.sock.write(b'\x00' if not qos else b'\x01')
-=======
-        self.sock.write(qos.to_bytes(1, "little"))
->>>>>>> 6f9131e5
+        self.sock.write((qos).to_bytes(1, "little"))
         while 1:
             op = self.wait_msg()
             if op == 0x90:
